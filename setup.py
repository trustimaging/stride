--- conflicted
+++ resolved
@@ -43,25 +43,17 @@
     install_requires=requirements,
     extras_require={'extras': optional_requirements},
     dependency_links=links,
-<<<<<<< HEAD
     ext_modules=[
         Extension('_profile',
                   sources=['mosaic/profile/_profile.c'])
     ],
-    entry_points='''
-        [console_scripts]
-        mrun=mosaic.cli.mrun:go
-        mscript=mosaic.cli.mscript:go
-        mprof=mosaic.cli.mprof:go
-    ''',
-=======
     entry_points={
         'console_scripts': [
             'mrun=mosaic.cli.mrun:go',
             'mscript=mosaic.cli.mscript:go',
+            'mprof=mosaic.cli.mprof:go',
         ]
     },
->>>>>>> ed9de9f0
     zip_safe=False,
     test_suite='tests'
 )