--- conflicted
+++ resolved
@@ -1607,7 +1607,6 @@
         sr_new = factor
 
         if self.allocated:
-<<<<<<< HEAD
             processed_data = self.data
 
             # Detect starting mute
@@ -1654,12 +1653,8 @@
             # processed_data[:, start_min:stop] *= win[start_min-start:]  # apply window
 
             # Fill object
-            new_traces = Traces(name=self.name, grid=self.grid, data=processed_data)
-
-=======
-            data = resampy.resample(self.data, sr_orig, sr_new, axis=1)  # resample
-            new_traces = Traces(name=self.name, grid=self.grid, transducer_ids=self._transducer_ids, data=data)
->>>>>>> 853e8449
+            new_traces = Traces(name=self.name, grid=self.grid, transducer_ids=self._transducer_ids, data=processed_data)
+
         else:
             new_traces = Traces(name=self.name, grid=self.grid, transducer_ids=self._transducer_ids)
 
