
import functools
import numpy as np
from collections import OrderedDict
from cached_property import cached_property

import mosaic.types
from mosaic.file_manipulation import h5

from .data import Traces
from .base import ProblemBase
from .. import plotting


__all__ = ['Shot', 'Sequence', 'Acquisitions']


def _select_slice(selection, init_ids,
                  start=None, end=None, num=None, every=1, randomly=False):

    if not len(selection):
        sel_slice = slice(start or 0, end)
        item_ids = init_ids
        item_ids.sort()
        item_ids = item_ids[sel_slice]

        if randomly is True:
            selection = np.random.permutation(item_ids).tolist()

        else:
            num_groups = int(np.ceil(len(item_ids) / num))

            selection = []

            for group_index in range(num_groups):

                group = []
                num_remaining = len(item_ids)

                start_index = group_index if every > 1 else 0
                for index in range(start_index, num_remaining, every):
                    group.append(item_ids[index])

                    if len(group) == num or not len(item_ids):
                        break

                selection += group
                item_ids = item_ids if every > 1 else list(set(item_ids) - set(group))

    next_slice = selection[:num]
    selection = selection[num:]

    next_slice.sort()

    return next_slice, selection


class Shot(ProblemBase):
    """
    A Shot is an even in which one or more transducers act as sources with a given wavelet and one or more
    transducers act as receivers and record some observed data.

    Therefore a shot object maintains data about the ids of the transducer locations that will act as sources,
    the ids of the transducer locations that will act as receivers, as well as the wavelets that will be fired and
    the observed data that is recorded.

    Parameters
    ----------
    id : int
        Identifier assigned to this shot.
    name : str
        Optional name for the shot.
    problem : Problem
        Problem to which the Shot belongs.
    geometry : Geometry
        Geometry referenced by the source/receiver transducer locations of the shot.
    sources : list
        Sources with which to initialise the shot, defaults to empty.
    receivers : list
        Receivers with which to initialise the shot, defaults to empty.
    delays : ndarray, optional
        Array of delays (in seconds) for each source in the shot.
    grid : Grid or any of Space or Time
        Grid on which the Acquisitions is defined

    """

    def __init__(self, id, name=None, problem=None, **kwargs):
        name = name or 'shot_%05d' % id
        super().__init__(name=name, problem=problem, **kwargs)

        if id < 0:
            raise ValueError('The shot needs a positive ID')

        self.id = id
        self.frame = -1
        self.acq = -1
        self.sequence_id = None

        if problem is not None:
            geometry = problem.geometry
        else:
            geometry = kwargs.pop('geometry', None)

        self._geometry = geometry
        self._acquisitions = None
        self._sequence = None

        self._sources = OrderedDict()
        self._receivers = OrderedDict()
        self.wavelets = None
        self.observed = None

        sources = kwargs.pop('sources', None)
        receivers = kwargs.pop('receivers', None)
        delays = kwargs.pop('delays', None)
        compressed = kwargs.pop('compressed', False)

        if sources is not None and receivers is not None:
            for source in sources:
                self._sources[source.id] = source

            for receiver in receivers:
                self._receivers[receiver.id] = receiver

<<<<<<< HEAD
            self.wavelets = self._traces(name='wavelets', transducer_ids=self.source_ids, grid=self.grid)
            self.observed = self._traces(name='observed', transducer_ids=self.receiver_ids, grid=self.grid)
            self.delays = self._traces(name='delays', transducer_ids=self.source_ids, shape=(len(sources), 1), grid=self.grid)
=======
            self.wavelets = Traces(name='wavelets', transducer_ids=self.source_ids,
                                   grid=self.grid)
            self.observed = Traces(name='observed', transducer_ids=self.receiver_ids,
                                   compressed=compressed,
                                   grid=self.grid)
            self.delays = Traces(name='delays', transducer_ids=self.source_ids, shape=(len(sources), 1),
                                 grid=self.grid)
>>>>>>> d1505d11

            if delays is not None:
                self.delays.data[:, 0] = delays

    @property
    def geometry(self):
        return self._geometry

    @property
    def source_ids(self):
        """
        Get ids of sources in this Shot in a list.

        """
        return list(self._sources.keys())

    @property
    def receiver_ids(self):
        """
        Get ids of receivers in this Shot in a list.

        """
        return list(self._receivers.keys())

    @property
    def sources(self):
        """
        Get sources in this Shot as a list.

        """
        return list(self._sources.values())

    @property
    def receivers(self):
        """
        Get receivers in this Shot as a list.

        """
        return list(self._receivers.values())

    @property
    def slow_time_index(self):
        """
        Point along the slow time.

        """
        if self.frame < 0:
            raise RuntimeError('Shot %d does not have an assigned frame.' % self.id)

        return self.frame * self.slow_time.num_acq + self.acq

    @cached_property
    def delayed_wavelets(self):
        """
        Get wavelets with delays applied to them.

        """
        if not self.delays.allocated:
            return self.wavelets

        delays = np.round(self.delays.data[:, 0] / self.time.step).astype(int)
        wavelets = self.wavelets.data.copy()

        for source_idx in range(self.num_sources):
            delay = delays[source_idx]

            if delay <= 0:
                continue

            wavelet = wavelets[source_idx, :self.time.num - delay]
            wavelet = np.pad(wavelet, ((delay, 0),),
                             mode='constant', constant_values=0)

            wavelets[source_idx, :] = wavelet

        delayed_wavelets = self.wavelets.alike(name='wavelets')
        delayed_wavelets.data[:] = wavelets

        return delayed_wavelets

    @property
    def num_sources(self):
        """
        Get number of sources in the Shot.

        """
        return len(self.source_ids)

    @property
    def num_points_sources(self):
        """
        Get total number of point sources in the Shot.

        """
        return len(self.source_ids)

    @property
    def num_receivers(self):
        """
        Get number of receivers in the Shot.

        """
        return len(self.receiver_ids)

    @property
    def num_points_receivers(self):
        """
        Get total number of point receivers in the Shot.

        """
        return len(self.receiver_ids)

    @property
    def source_coordinates(self):
        """
        Get the coordinates of all sources packed in an array format.

        Coordinates are defined as a 2 or 3-dimensional array with shape (n_sources, n_dimensions).

        """
        coordinates = np.zeros((self.num_sources, self.space.dim), dtype=np.float32)
        source_index = 0
        for source in self.sources:
            coordinates[source_index, :] = source.coordinates
            source_index += 1

        return coordinates

    @property
    def receiver_coordinates(self):
        """
        Get the coordinates of all receivers packed in an array format.

        Coordinates are defined as a 2 or 3-dimensional array with shape (n_receivers, n_dimensions).

        """
        coordinates = np.zeros((self.num_receivers, self.space.dim), dtype=np.float32)
        receiver_index = 0
        for receiver in self.receivers:
            coordinates[receiver_index, :] = receiver.coordinates
            receiver_index += 1

        return coordinates

    def sub_problem(self, shot, sub_problem):
        """
        Create a subset object for a certain shot.

        A SubProblem contains everything that is needed to fully determine how to run a particular shot.
        This method takes care of generating a new Shot object that is linked to this new SubProblem.

        Parameters
        ----------
        shot : Shot
            Shot for which the SubProblem is being generated.
        sub_problem : SubProblem
            Container for the sub-problem being generated.

        Returns
        -------
        Shot
            Newly created Shot instance.

        """
        shot = Shot(self.id,
                    name=self.name, problem=sub_problem,
                    grid=self.grid, geometry=sub_problem.geometry)

        for source_id in self.source_ids:
            location = sub_problem.geometry.get(source_id)
            shot._sources[location.id] = location

        for receiver_id in self.receiver_ids:
            location = sub_problem.geometry.get(receiver_id)
            shot._receivers[location.id] = location

        if self.wavelets is not None:
            shot.wavelets = self.wavelets

        if self.observed is not None:
            if self.observed.compressed:
                shot.observed = self.observed.copy(compressed=False)
            else:
                shot.observed = self.observed

        if self.delays is not None:
            shot.delays = self.delays

        shot.frame = self.frame
        shot.acq = self.acq
        shot.sequence_id = self.sequence_id

        return shot

    def deallocate(self):
        """
        Deallocate memory associated with shot.

        Returns
        -------

        """
        if self.wavelets is not None:
            self.wavelets.deallocate()

        if self.observed is not None:
            self.observed.deallocate()

        if self.delays is not None:
            self.delays.deallocate()

    def plot(self, **kwargs):
        """
        Plot wavelets and observed for this shot if they are allocated.

        Parameters
        ----------
        kwargs
            Arguments for plotting.

        Returns
        -------
        axes
            Axes on which the plotting is done.

        """
        axes = []

        if self.wavelets is not None and self.wavelets.allocated:
            axes.append(self.wavelets.plot(**kwargs))

        if self.observed is not None and self.observed.allocated:
            axes.append(self.observed.plot(**kwargs))

        return axes

    def plot_wavelets(self, **kwargs):
        """
        Plot wavelets for this shot if they are allocated.

        Parameters
        ----------
        kwargs
            Arguments for plotting.

        Returns
        -------
        axes
            Axes on which the plotting is done.

        """
        if self.wavelets is not None and self.wavelets.allocated:
            return self.delayed_wavelets.plot(**kwargs)

    def plot_observed(self, **kwargs):
        """
        Plot observed for this shot if they are allocated.

        Parameters
        ----------
        kwargs
            Arguments for plotting.

        Returns
        -------
        axes
            Axes on which the plotting is done.

        """
        if self.observed is not None and self.observed.allocated:
            return self.observed.plot(**kwargs)

    def append_observed(self, *args, **kwargs):
        """
        Append the shot to the corresponding Acquisitions file.

        See :class:`~mosaic.file_manipulation.h5.HDF5` for more information on the parameters of this method.

        Returns
        -------

        """
        kwargs['parameter'] = 'acquisitions'
        kwargs['version'] = kwargs.get('version', 0)

        if h5.file_exists(*args, **kwargs):
            description = {
                'shots': {
                    str(self.id): self.__get_desc__(**kwargs)
                }
            }

            with h5.HDF5(*args, **kwargs, mode='a') as file:
                file.append(description)

        else:
            self._acquisitions.dump(*args, shot_ids=[self.id], **kwargs)

    @staticmethod
    def _traces(*args, **kwargs):
        return Traces(*args, **kwargs)

    def __get_desc__(self, **kwargs):
        description = {
            'id': self.id,
            'num_sources': self.num_sources,
            'num_receivers': self.num_receivers,
            'source_ids': self.source_ids,
            'receiver_ids': self.receiver_ids,
        }

        if self.wavelets is not None and self.wavelets.allocated:
            description['wavelets'] = self.wavelets.__get_desc__()

        if self.observed is not None and self.observed.allocated:
            description['observed'] = self.observed.__get_desc__()

        if self.delays is not None and self.delays.allocated:
            description['delays'] = self.delays.__get_desc__()

        return description

    def __set_desc__(self, description, **kwargs):
        compressed = kwargs.pop('compressed', False)

        self.id = description.id

        for source_id in description.source_ids:
            if self._geometry:
                source = self._geometry.get(source_id)
            else:
                source = None
            self._sources[source_id] = source

        for receiver_id in description.receiver_ids:
            if self._geometry:
                receiver = self._geometry.get(receiver_id)
            else:
                receiver = None
            self._receivers[receiver_id] = receiver

<<<<<<< HEAD
        self.wavelets = self._traces(name='wavelets', transducer_ids=self.source_ids, grid=self.grid)
        if 'wavelets' in description:
            self.wavelets.__set_desc__(description.wavelets)

        self.observed = self._traces(name='observed', transducer_ids=self.receiver_ids, grid=self.grid)
        if 'observed' in description:
            self.observed.__set_desc__(description.observed)

        self.delays = self._traces(name='delays', transducer_ids=self.source_ids, shape=(len(self.source_ids), 1), grid=self.grid)
        if 'delays' in description:
            self.delays.__set_desc__(description.delays)
=======
        lazy_loading = kwargs.pop('lazy_loading', False)

        self.wavelets = Traces(name='wavelets', transducer_ids=self.source_ids, grid=self.grid)
        if 'wavelets' in description and not lazy_loading:
            self.wavelets.__set_desc__(description.wavelets, **kwargs)

        self.observed = Traces(name='observed', transducer_ids=self.receiver_ids, compressed=compressed, grid=self.grid)
        if 'observed' in description and not lazy_loading:
            self.observed.__set_desc__(description.observed, **kwargs)

        self.delays = Traces(name='delays', transducer_ids=self.source_ids, shape=(len(self.source_ids), 1), grid=self.grid)
        if 'delays' in description and not lazy_loading:
            self.delays.__set_desc__(description.delays, **kwargs)
>>>>>>> d1505d11


class Sequence(ProblemBase):
    """
    A Sequence represents a set of shots that are fired at different times, defined
    with respect to a slow time axis.

    Parameters
    ----------
    id : int
        Identifier assigned to this sequence.
    acq : int, optional
        Acquisition number at which the sequence starts, defaults to 0.
    name : str
        Optional name for the sequence.
    problem : Problem
        Problem to which the Sequence belongs.
    geometry : Geometry
        Geometry referenced by the source/receiver transducer locations of the shots.
    acquisitions : Acquisitions
        Acquisitions to which the sequence belongs.
    grid : Grid or any of Space or Time
        Grid on which the Acquisitions is defined

    """

    def __init__(self, id, acq=0, name=None, problem=None, **kwargs):
        name = name or 'sequence_%05d' % id
        super().__init__(name=name, problem=problem, **kwargs)

        if id < 0:
            raise ValueError('The shot needs a positive ID')

        self.id = id
        self.acq = acq

        if problem is not None:
            geometry = problem.geometry
        else:
            geometry = kwargs.pop('geometry', None)

        if problem is not None:
            acquisitions = problem.acquisitions
        else:
            acquisitions = kwargs.pop('acquisitions', None)

        self._geometry = geometry
        self._acquisitions = acquisitions
        self._shots = OrderedDict()
        self._shot_selection = []

    @property
    def shots(self):
        """
        Get all shots in the Sequence as a list.

        """
        return list(self._shots.values())

    @property
    def shot_ids(self):
        """
        Get all shot IDs in the Sequence as a list.

        """
        return [each.id for each in self._shots.values()]

    @property
    def shot_starts(self):
        """
        Get all starts of shots in the Sequence as a list.

        """
        return list(self._shots.keys())

    @property
    def num_shots(self):
        """
        Get number of shots in the Sequence.

        """
        return len(self.shot_starts)

    def add(self, frame, item):
        """
        Add a new shot to the Sequence.

        Parameters
        ----------
        frame : int
            Frame number where the shot is fired.
        item : Shot
            Shot to be added to the Sequence.

        Returns
        -------

        """
        if frame in self._shots.keys():
            raise ValueError('Shot with ID "%d" starting in frame "%d" '
                             'already exists in the Sequence' % (item.id, frame))

        self._shots[frame] = item
        item._sequence = self
        item.frame = frame
        item.acq = self.acq
        item.sequence_id = self.id

    def get(self, frame):
        """
        Get a shot from the Acquisitions with a known frame.

        Parameters
        ----------
        frame : int
            Frame number of the shot in the Sequence.

        Returns
        -------
        Shot
            Found Shot.

        """
        if isinstance(frame, (np.int32, np.int64)):
            frame = int(frame)

        if not isinstance(frame, int) or frame < 0:
            raise ValueError('Shot frames have to be positive integer numbers')

        return self._shots[frame]

    def set(self, frame, item):
        """
        Change an existing shot in the Sequence.

        Parameters
        ----------
        frame : int
            Frame number of the shot in the Sequence.
        item : Shot
            Shot to be modified in the Acquisitions.

        Returns
        -------

        """
        if frame not in self._shots.keys():
            raise ValueError('Shot with ID "%d" starting in frame "%d" '
                             'does not exists in the Sequence' % (item.id, frame))

        self._shots[frame] = item

    def select_shot_ids(self, shot_ids=None, start=None, end=None, num=None, every=1, randomly=False):
        """
        Select a number of shots according to the rules given in the arguments to the method.

        For every call to this method a new group of shots will be selected according to
        those rules until all shots have been selected. At that point, the selection will
        start again.

        Parameters
        ----------
        shot_ids : list, optional
            List of shot IDs to select from.
        start : int, optional
            Start of the slice, defaults to the first time step.
        end : int, optional
            End of the slice, defaults to the last time step.
        num : int, optional
            Number of shots to select every time the method is called.
        every : int, optional
            How many shots to skip in the selection, defaults to 1, which means taking all shots
            subsequently.
        randomly : bool, optional
            Whether to select the shots at random at in order, defaults to False.

        Returns
        -------
        list
            List with selected shots.

        """
        shot_starts = self.shot_starts if shot_ids is None else shot_ids
        next_slice, selection = _select_slice(self._shot_selection, shot_starts,
                                              start=start, end=end, num=num, every=every,
                                              randomly=randomly)
        self._shot_selection = selection

        return next_slice

    def __get_desc__(self, **kwargs):
        description = {
            'id': self.id,
            'acq': self.acq,
            'num_shots': self.num_shots,
            'shots': [],
        }

        for frame, shot in self._shots.items():
            description['shots'].append({
                'frame': frame,
                'id': shot.id
            })

        return description

    def __set_desc__(self, description, **kwargs):
        self.id = description.id
        self.acq = description.acq

        for shot_desc in description.shots:
            if shot_desc.frame not in self._shots:
                shot = self._acquisitions.get(shot_desc.id)
                self.add(shot_desc.frame, shot)


class Acquisitions(ProblemBase):
    """
    Acquisitions establish a series of shots that will be or have been fired to generate data.

    A shot is an even in which one or more transducer locations act as sources with a given wavelet and one or more
    transducer locations act as receivers and record some observed data.

    Shots are identified through a numerical ID, which is >= 0.

    Shots can be added through ``Acquisitions.add(shot)`` and can be accessed through
    ``Acquisitions.get(shot_id)``.

    The Acquisitions also provides utilities for loading and dumping these shots and their data.

    Parameters
    ----------
    name : str
        Alternative name to give to the medium.
    problem : Problem
        Problem to which the Acquisitions belongs.
    geometry : Geometry
        Geometry referenced by the source/receiver transducer locations of the shot.
    grid : Grid or any of Space or Time
        Grid on which the Acquisitions is defined

    """

    def __init__(self, name='acquisitions', problem=None, **kwargs):
        super().__init__(name=name, problem=problem, **kwargs)

        if problem is not None:
            geometry = problem.geometry
        else:
            geometry = kwargs.pop('geometry', None)

        self._geometry = geometry
        self._shots = OrderedDict()
        self._sequences = OrderedDict()
        self._shot_selection = []
        self._sequence_selection = []
        self._prev_load = None, None

    @property
    def shots(self):
        """
        Get all shots in the Acquisitions as a list.

        """
        return list(self._shots.values())

    @property
    def sequences(self):
        """
        Get all sequences in the Acquisitions as a list.

        """
        return list(self._sequences.values())

    @property
    def shot_ids(self):
        """
        Get all IDs of shots in the Acquisitions as a list.

        """
        return list(self._shots.keys())

    @property
    def sequence_ids(self):
        """
        Get all IDs of sequences in the Acquisitions as a list.

        """
        return list(self._sequences.keys())

    @property
    def num_shots(self):
        """
        Get number of shots in the Acquisitions.

        """
        return len(self.shot_ids)

    @property
    def num_sequences(self):
        """
        Get number of sequences in the Acquisitions.

        """
        return len(self.sequence_ids)

    @property
    def num_sources_per_shot(self):
        """
        Get maximum number of sources in any shot.

        """
        num_transducers = max(*[each.num_sources for each in self._shots.values()])
        return num_transducers

    @property
    def num_receivers_per_shot(self):
        """
        Get maximum number of receivers in any shot.

        """
        num_transducers = max(*[each.num_receivers for each in self._shots.values()])
        return num_transducers

    @property
    def remaining_shots(self):
        """
        Get dict of all shots that have no observed allocated.

        """
        shots = OrderedDict()
        for shot_id, shot in self._shots.items():
            if not shot.observed.allocated:
                shots[shot_id] = shot

        return shots

    @property
    def remaining_shot_ids(self):
        """
        Get list of all shot IDs that have no observed allocated.

        """
        shot_ids = []
        for shot_id, shot in self._shots.items():
            if not shot.observed.allocated:
                shot_ids.append(shot_id)

        return shot_ids

    def add(self, item):
        """
        Add a new shot to the Acquisitions.

        Parameters
        ----------
        item : Shot
            Shot to be added to the Acquisitions.

        Returns
        -------

        """
        if item.id in self._shots.keys():
            raise ValueError('Shot with ID "%d" already exists in the Acquisitions' % item.id)

        self._shots[item.id] = item
        item._acquisitions = self

    def add_sequence(self, item):
        """
        Add a new sequence to the Acquisitions.

        Parameters
        ----------
        item : Sequence
            Sequence to be added to the Acquisitions.

        Returns
        -------

        """
        if item.id in self._sequences.keys():
            raise ValueError('Sequence with ID "%d" already exists in the Acquisitions' % item.id)

        self._sequences[item.id] = item
        item._acquisitions = self

    def get(self, id):
        """
        Get a shot from the Acquisitions with a known id.

        Parameters
        ----------
        id : int
            Identifier of the shot.

        Returns
        -------
        Shot
            Found Shot.

        """
        if isinstance(id, (np.int32, np.int64)):
            id = int(id)

        if not isinstance(id, int) or id < 0:
            raise ValueError('Shot IDs have to be positive integer numbers')

        return self._shots[id]

    def get_sequence(self, id):
        """
        Get a sequence from the Acquisitions with a known id.

        Parameters
        ----------
        id : int
            Identifier of the shot.

        Returns
        -------
        Sequence
            Found Sequence.

        """
        if isinstance(id, (np.int32, np.int64)):
            id = int(id)

        if not isinstance(id, int) or id < 0:
            raise ValueError('Sequence IDs have to be positive integer numbers')

        return self._sequences[id]

    def set(self, item):
        """
        Change an existing shot in the Acquisitions.

        Parameters
        ----------
        item : Shot
            Shot to be modified in the Acquisitions.

        Returns
        -------

        """
        if item.id not in self._shots.keys():
            raise ValueError('Shot with ID "%d" does not exist in the Acquisitions' % item.id)

        self._shots[item.id] = item

    def set_sequence(self, item):
        """
        Change an existing sequence in the Acquisitions.

        Parameters
        ----------
        item : Sequence
            Sequence to be modified in the Acquisitions.

        Returns
        -------

        """
        if item.id not in self._sequences.keys():
            raise ValueError('Sequence with ID "%d" does not exist in the Acquisitions' % item.id)

        self._sequences[item.id] = item

    def reset_selection(self):
        """
        Reset the shot and sequence selection.

        Returns
        -------

        """
        self._shot_selection = []
        self._sequence_selection = []

    def select_shot_ids(self, shot_ids=None, start=None, end=None, num=None, every=1, randomly=False):
        """
        Select a number of shots according to the rules given in the arguments to the method.

        For every call to this method a new group of shots will be selected according to
        those rules until all shots have been selected. At that point, the selection will
        start again.

        Parameters
        ----------
        shot_ids : list, optional
            List of shot IDs to select from.
        start : int, optional
            Start of the slice, defaults to the first id.
        end : int, optional
            End of the slice, defaults to the last id.
        num : int, optional
            Number of shots to select every time the method is called.
        every : int, optional
            How many shots to skip in the selection, defaults to 1, which means taking all shots
            subsequently.
        randomly : bool, optional
            Whether to select the shots at random at in order, defaults to False.

        Returns
        -------
        list
            List with selected shots.

        """
        shot_ids = self.shot_ids if shot_ids is None else shot_ids
        next_slice, selection = _select_slice(self._shot_selection, shot_ids,
                                              start=start, end=end, num=num, every=every,
                                              randomly=randomly)
        self._shot_selection = selection

        return next_slice

    def select_sequence_ids(self, start=None, end=None, num=None, every=1, randomly=False):
        """
        Select a number of sequences according to the rules given in the arguments to the method.

        For every call to this method a new group of sequences will be selected according to
        those rules until all shots have been selected. At that point, the selection will
        start again.

        Parameters
        ----------
        start : int, optional
            Start of the slice, defaults to the first id.
        end : int, optional
            End of the slice, defaults to the last id.
        num : int, optional
            Number of shots to select every time the method is called.
        every : int, optional
            How many shots to skip in the selection, defaults to 1, which means taking all shots
            subsequently.
        randomly : bool, optional
            Whether to select the shots at random at in order, defaults to False.

        Returns
        -------
        list
            List with selected sequences.

        """
        next_slice, selection = _select_slice(self._sequence_selection, self.sequence_ids,
                                              start=start, end=end, num=num, every=every,
                                              randomly=randomly)
        self._sequence_selection = selection

        return next_slice

    def default(self):
        """
        Fill the container with the default configuration.

        In this case, that means that every location in the Geometry
        acts as a source once while every location acts as a receiver.

        This generates as many shots as there are locations available in the
        Geometry. Each Shot only has one source and as many receivers as locations
        are in the Geometry.

        Returns
        -------

        """
        for source in self._geometry.locations:
            receivers = self._geometry.locations

            self.add(Shot(source.id,
                          sources=[source], receivers=receivers,
                          geometry=self._geometry, problem=self.problem))

    def deallocate(self, shot_ids=None):
        """
        Deallocate memory associated with shots.

        Parameters
        ----------
        shot_ids : list, optional
            Set of shot IDs to deallocate.

        Returns
        -------

        """
        if shot_ids is None:
            shot_ids = self.shot_ids

        for shot_id in shot_ids:
            self._shots[shot_id].deallocate()

    def plot(self, **kwargs):
        """
        Plot wavelets and observed for for all shots if they are allocated.

        Parameters
        ----------
        kwargs
            Arguments for plotting.

        Returns
        -------

        """
        plot = kwargs.pop('plot', True)

        self.plot_wavelets(**kwargs)
        self.plot_observed(**kwargs)

        if plot is True:
            plotting.show()

    def _plot(self, update, **kwargs):
        try:
            import matplotlib.pyplot as plt
            from matplotlib.widgets import Slider
        except ModuleNotFoundError:
            return None

        axis = kwargs.pop('axis', None)
        if axis is not None:
            figure = axis.get_figure()
        else:
            figure, axis = plt.subplots(1, 1)

        plt.subplots_adjust(bottom=0.25)
        axis.margins(x=0)

        ax_shot = plt.axes([0.15, 0.1, 0.7, 0.03])
        if self.num_shots > 1:
            shot_step = self.shot_ids[1]-self.shot_ids[0]
        else:
            shot_step = 1
        shot_range = kwargs.pop('shot_range', (self.shot_ids[0], self.shot_ids[-1]))
        shot_step = kwargs.pop('shot_step', shot_step)
        slider = Slider(ax_shot, 'shot ID',
                        shot_range[0], shot_range[1],
                        valinit=self.shot_ids[0], valstep=shot_step)

        update = functools.partial(update, figure, axis)
        update(self.shot_ids[0])

        slider.on_changed(update)
        axis.slider = slider

        return axis

    def plot_wavelets(self, **kwargs):
        """
        Plot wavelets for for all shots if they are allocated.

        Parameters
        ----------
        kwargs
            Arguments for plotting.

        Returns
        -------

        """
        if not self.num_shots or not self.get(self.shot_ids[0]).wavelets.allocated:
            return None

        kwargs['plot'] = False

        def update(figure, axis, shot_id):
            kwargs.pop('axis', None)
            kwargs.pop('shot_range', None)
            kwargs.pop('shot_step', None)
            axis.clear()

            self.get(int(shot_id)).plot_wavelets(axis=axis, **kwargs)
            axis.set_title(axis.get_title() + ' - shot %d' % shot_id)

            figure.canvas.draw_idle()

        return self._plot(update, **kwargs)

    def plot_observed(self, **kwargs):
        """
        Plot observed for for all shots if they are allocated.

        Parameters
        ----------
        kwargs
            Arguments for plotting.

        Returns
        -------

        """
        if not self.num_shots or not self.get(self.shot_ids[0]).observed.allocated:
            return None

        kwargs['plot'] = False

        def update(figure, axis, shot_id):
            kwargs.pop('axis', None)
            kwargs.pop('shot_range', None)
            kwargs.pop('shot_step', None)
            axis.clear()

            self.get(int(shot_id)).plot_observed(axis=axis, **kwargs)
            axis.set_title(axis.get_title() + ' - shot %d' % shot_id)

            figure.canvas.draw_idle()

        return self._plot(update, **kwargs)

    def sub_problem(self, shot, sub_problem):
        """
        Create a subset object for a certain shot.

        A SubProblem contains everything that is needed to fully determine how to run a particular shot.
        This method takes care of selecting the portions of the Acquisitions that are needed
        for a given shot.

        Parameters
        ----------
        shot : Shot
            Shot for which the SubProblem is being generated.
        sub_problem : SubProblem
            Container for the sub-problem being generated.

        Returns
        -------
        Acquisitions
            Newly created Acquisitions instance.

        """
        sub_acquisitions = Acquisitions(name=self.name,
                                        geometry=sub_problem.geometry,
                                        problem=sub_problem, grid=self.grid)
        sub_acquisitions.add(shot)

        return sub_acquisitions

    def load(self, *args, **kwargs):
        """
        Load the object using ``__set_desc__`` to digest the description.

        See :class:`~mosaic.file_manipulation.h5.HDF5` for more information on the parameters of this method.

        Parameters
        ----------
        shot_ids : list, optional
            List of shot IDs to load.

        Returns
        -------

        """
        shot_ids = kwargs.pop('shot_ids', None)
        fast = kwargs.pop('fast', False)

        prev_args, prev_kwargs = self._prev_load
        if prev_args is not None:
            args = args + prev_args[len(args):] if len(args) < len(prev_args) else args
        if prev_kwargs is not None:
            kwargs_ = prev_kwargs.copy()
            kwargs_.update(kwargs)
            kwargs = kwargs_

        filter = kwargs.pop('filter', {'shots': shot_ids} if shot_ids is not None else None)

        if not fast:
            super().load(*args, filter=filter, **kwargs)
        else:
            kwargs['parameter'] = self.name

            if filter is not None:
                shot_ids = filter['shots']
            else:
                shot_ids = self.shot_ids
            shots = self._shots

            with h5.HDF5(*args, **kwargs, mode='r') as file:
                file = file.file
                for shot_id in shot_ids:
                    shot = shots[shot_id]
                    shot_desc = file['/shots/%d' % shot_id]
                    try:
                        shot.wavelets._set_data(shot_desc['wavelets/data'][()])
                    except KeyError:
                        pass
                    try:
                        shot.observed._set_data(shot_desc['observed/data'][()])
                    except KeyError:
                        pass
                    try:
                        shot.delays._set_data(shot_desc['delays/data'][()])
                    except KeyError:
                        pass

        self._prev_load = args, kwargs

    def __get_desc__(self, **kwargs):
        legacy = kwargs.pop('legacy', False)
        shot_ids = kwargs.pop('shot_ids', None)

        if legacy:
            description = {
                'num_shots': self.num_shots,
                'shots': [],
                'sequences': [],
            }

            for shot in self.shots:
                if shot_ids is not None and shot.id not in shot_ids:
                    continue
                description['shots'].append(shot.__get_desc__())

            for sequence in self.sequences:
                description['sequences'].append(sequence.__get_desc__())

        else:
            description = {
                'num_shots': self.num_shots,
                'shots': {},
                'sequences': {},
            }

            for shot in self.shots:
                if shot_ids is not None and shot.id not in shot_ids:
                    continue
                description['shots'][str(shot.id)] = shot.__get_desc__()

            for sequence in self.sequences:
                description['sequences'][str(sequence.id)] = sequence.__get_desc__()

        return description

    def __set_desc__(self, description, **kwargs):
        compressed = kwargs.pop('compressed', False)

        if 'shots' in description:
            shots = description.shots
        else:
            shots = description.values()
        if isinstance(shots, mosaic.types.Struct):
            shots = shots.values()

        for shot_desc in shots:
            if shot_desc.id not in self._shots:
                shot = Shot(shot_desc.id,
                            compressed=compressed,
                            geometry=self._geometry,
                            problem=self.problem, grid=self.grid)
                self.add(shot)

            shot = self.get(shot_desc.id)
            shot.__set_desc__(shot_desc, compressed=compressed, **kwargs)

        if 'sequences' in description:
            sequences = description.sequences
            if isinstance(sequences, mosaic.types.Struct):
                sequences = sequences.values()

            for seq_desc in sequences:
                if seq_desc.id not in self._sequences:
                    sequence = Sequence(seq_desc.id,
                                        geometry=self._geometry,
                                        problem=self.problem, grid=self.grid)
                    self.add_sequence(sequence)

                sequence = self.get_sequence(seq_desc.id)
                sequence.__set_desc__(seq_desc, **kwargs)<|MERGE_RESOLUTION|>--- conflicted
+++ resolved
@@ -123,19 +123,13 @@
             for receiver in receivers:
                 self._receivers[receiver.id] = receiver
 
-<<<<<<< HEAD
-            self.wavelets = self._traces(name='wavelets', transducer_ids=self.source_ids, grid=self.grid)
-            self.observed = self._traces(name='observed', transducer_ids=self.receiver_ids, grid=self.grid)
-            self.delays = self._traces(name='delays', transducer_ids=self.source_ids, shape=(len(sources), 1), grid=self.grid)
-=======
-            self.wavelets = Traces(name='wavelets', transducer_ids=self.source_ids,
-                                   grid=self.grid)
-            self.observed = Traces(name='observed', transducer_ids=self.receiver_ids,
-                                   compressed=compressed,
-                                   grid=self.grid)
-            self.delays = Traces(name='delays', transducer_ids=self.source_ids, shape=(len(sources), 1),
-                                 grid=self.grid)
->>>>>>> d1505d11
+            self.wavelets = self._traces(name='wavelets', transducer_ids=self.source_ids,
+                                         grid=self.grid)
+            self.observed = self._traces(name='observed', transducer_ids=self.receiver_ids,
+                                         compressed=compressed,
+                                         grid=self.grid)
+            self.delays = self._traces(name='delays', transducer_ids=self.source_ids, shape=(len(sources), 1),
+                                       grid=self.grid)
 
             if delays is not None:
                 self.delays.data[:, 0] = delays
@@ -477,33 +471,19 @@
                 receiver = None
             self._receivers[receiver_id] = receiver
 
-<<<<<<< HEAD
+        lazy_loading = kwargs.pop('lazy_loading', False)
+
         self.wavelets = self._traces(name='wavelets', transducer_ids=self.source_ids, grid=self.grid)
-        if 'wavelets' in description:
-            self.wavelets.__set_desc__(description.wavelets)
-
-        self.observed = self._traces(name='observed', transducer_ids=self.receiver_ids, grid=self.grid)
-        if 'observed' in description:
-            self.observed.__set_desc__(description.observed)
-
-        self.delays = self._traces(name='delays', transducer_ids=self.source_ids, shape=(len(self.source_ids), 1), grid=self.grid)
-        if 'delays' in description:
-            self.delays.__set_desc__(description.delays)
-=======
-        lazy_loading = kwargs.pop('lazy_loading', False)
-
-        self.wavelets = Traces(name='wavelets', transducer_ids=self.source_ids, grid=self.grid)
         if 'wavelets' in description and not lazy_loading:
             self.wavelets.__set_desc__(description.wavelets, **kwargs)
 
-        self.observed = Traces(name='observed', transducer_ids=self.receiver_ids, compressed=compressed, grid=self.grid)
+        self.observed = self._traces(name='observed', transducer_ids=self.receiver_ids, compressed=compressed, grid=self.grid)
         if 'observed' in description and not lazy_loading:
             self.observed.__set_desc__(description.observed, **kwargs)
 
-        self.delays = Traces(name='delays', transducer_ids=self.source_ids, shape=(len(self.source_ids), 1), grid=self.grid)
+        self.delays = self._traces(name='delays', transducer_ids=self.source_ids, shape=(len(self.source_ids), 1), grid=self.grid)
         if 'delays' in description and not lazy_loading:
             self.delays.__set_desc__(description.delays, **kwargs)
->>>>>>> d1505d11
 
 
 class Sequence(ProblemBase):
